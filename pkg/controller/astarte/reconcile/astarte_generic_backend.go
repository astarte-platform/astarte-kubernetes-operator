/*
  This file is part of Astarte.

  Copyright 2020 Ispirata Srl

  Licensed under the Apache License, Version 2.0 (the "License");
  you may not use this file except in compliance with the License.
  You may obtain a copy of the License at

     http://www.apache.org/licenses/LICENSE-2.0

  Unless required by applicable law or agreed to in writing, software
  distributed under the License is distributed on an "AS IS" BASIS,
  WITHOUT WARRANTIES OR CONDITIONS OF ANY KIND, either express or implied.
  See the License for the specific language governing permissions and
  limitations under the License.
*/

package reconcile

import (
	"context"
	"strconv"

	semver "github.com/Masterminds/semver/v3"
	apiv1alpha1 "github.com/astarte-platform/astarte-kubernetes-operator/pkg/apis/api/v1alpha1"
	"github.com/astarte-platform/astarte-kubernetes-operator/pkg/misc"
	"github.com/openlyinc/pointy"
	appsv1 "k8s.io/api/apps/v1"
	v1 "k8s.io/api/core/v1"
	metav1 "k8s.io/apimachinery/pkg/apis/meta/v1"
	"k8s.io/apimachinery/pkg/runtime"
	"k8s.io/apimachinery/pkg/types"
	"k8s.io/apimachinery/pkg/util/intstr"
	"sigs.k8s.io/controller-runtime/pkg/client"
	"sigs.k8s.io/controller-runtime/pkg/controller/controllerutil"
)

// EnsureAstarteGenericBackend reconciles any component compatible with AstarteGenericClusteredResource
func EnsureAstarteGenericBackend(cr *apiv1alpha1.Astarte, backend apiv1alpha1.AstarteGenericClusteredResource, component apiv1alpha1.AstarteComponent,
	c client.Client, scheme *runtime.Scheme) error {
	return EnsureAstarteGenericBackendWithCustomProbe(cr, backend, component, c, scheme, nil)
}

// EnsureAstarteGenericBackendWithCustomProbe reconciles any component compatible with AstarteGenericClusteredResource adding a custom probe
func EnsureAstarteGenericBackendWithCustomProbe(cr *apiv1alpha1.Astarte, backend apiv1alpha1.AstarteGenericClusteredResource,
	component apiv1alpha1.AstarteComponent, c client.Client, scheme *runtime.Scheme, customProbe *v1.Probe) error {
	reqLogger := log.WithValues("Request.Namespace", cr.Namespace, "Request.Name", cr.Name, "Astarte.Component", component)
	deploymentName := cr.Name + "-" + component.DashedString()
	labels := map[string]string{
		"app":               deploymentName,
		"component":         "astarte",
		"astarte-component": component.DashedString(),
	}
	matchLabels := map[string]string{"app": deploymentName}

	// Ok. Shall we deploy?
	if !pointy.BoolValue(backend.Deploy, true) {
		reqLogger.V(1).Info("Skipping Astarte Component Deployment")
		// Before returning - check if we shall clean up the Deployment.
		// It is the only thing actually requiring resources, the rest will be cleaned up eventually when the
		// Astarte resource is deleted.
		theDeployment := &appsv1.Deployment{}
		err := c.Get(context.TODO(), types.NamespacedName{Name: deploymentName, Namespace: cr.Namespace}, theDeployment)
		if err == nil {
			reqLogger.Info("Deleting previously existing Component Deployment, which is no longer needed")
			if err = c.Delete(context.TODO(), theDeployment); err != nil {
				return err
			}
		}

		// That would be all for today.
		return nil
	}

	// First of all, check if we need to regenerate the cookie.
	if err := ensureErlangCookieSecret(deploymentName+"-cookie", cr, c, scheme); err != nil {
		return err
	}

	deploymentSpec := appsv1.DeploymentSpec{
		Selector: &metav1.LabelSelector{
			MatchLabels: matchLabels,
		},
		Strategy: getDeploymentStrategyForClusteredResource(cr, backend),
		Template: v1.PodTemplateSpec{
			ObjectMeta: metav1.ObjectMeta{
				Labels: labels,
			},
			Spec: getAstarteGenericBackendPodSpec(deploymentName, cr, backend, component, customProbe),
		},
	}

	// Build the Deployment
	deployment := &appsv1.Deployment{ObjectMeta: metav1.ObjectMeta{Name: deploymentName, Namespace: cr.Namespace}}
	result, err := controllerutil.CreateOrUpdate(context.TODO(), c, deployment, func() error {
		if err := controllerutil.SetControllerReference(cr, deployment, scheme); err != nil {
			return err
		}

		// Assign the Spec.
		deployment.ObjectMeta.Labels = labels
		deployment.Spec = deploymentSpec
		deployment.Spec.Replicas = backend.Replicas

		return nil
	})
	if err != nil {
		return err
	}

	misc.LogCreateOrUpdateOperationResult(log, result, cr, deployment)
	return nil
}

func getAstarteGenericBackendPodSpec(deploymentName string, cr *apiv1alpha1.Astarte, backend apiv1alpha1.AstarteGenericClusteredResource,
	component apiv1alpha1.AstarteComponent, customProbe *v1.Probe) v1.PodSpec {
	ps := v1.PodSpec{
		TerminationGracePeriodSeconds: pointy.Int64(30),
		ImagePullSecrets:              cr.Spec.ImagePullSecrets,
		Affinity:                      getAffinityForClusteredResource(deploymentName, backend),
		Containers: []v1.Container{
			{
				Name: component.DashedString(),
				Ports: []v1.ContainerPort{
					// This port is not exposed through any service - it is just used for health checks and the likes.
					{Name: "http", ContainerPort: astarteServicesPort},
				},
				VolumeMounts:    getAstarteGenericBackendVolumeMounts(),
				Image:           getAstarteImageForClusteredResource(component.DockerImageName(), backend, cr),
				ImagePullPolicy: getImagePullPolicy(cr),
				Resources:       misc.GetResourcesForAstarteComponent(cr, backend.Resources, component),
				Env:             getAstarteGenericBackendEnvVars(deploymentName, cr, backend, component),
				ReadinessProbe:  getAstarteBackendProbe(cr, backend, customProbe),
				LivenessProbe:   getAstarteBackendProbe(cr, backend, customProbe),
			},
		},
		Volumes: getAstarteGenericBackendVolumes(cr),
	}

	return ps
}

func getAstarteGenericBackendVolumes(cr *apiv1alpha1.Astarte) []v1.Volume {
	ret := getAstarteCommonVolumes(cr)

	return ret
}

func getAstarteGenericBackendVolumeMounts() []v1.VolumeMount {
	ret := getAstarteCommonVolumeMounts()

	return ret
}

func getAstarteGenericBackendEnvVars(deploymentName string, cr *apiv1alpha1.Astarte, backend apiv1alpha1.AstarteGenericClusteredResource, component apiv1alpha1.AstarteComponent) []v1.EnvVar {
	ret := getAstarteCommonEnvVars(deploymentName, cr, backend, component)

	cassandraPrefix := ""
	v := getSemanticVersionForAstarteComponent(cr, backend.Version)
	checkVersion, _ := v.SetPrerelease("")
	constraint, _ := semver.NewConstraint("< 1.0.0")
	if constraint.Check(&checkVersion) {
		cassandraPrefix = oldAstartePrefix
	}

	// Add Cassandra Nodes
	ret = append(ret, v1.EnvVar{
		Name:  cassandraPrefix + "CASSANDRA_NODES",
		Value: getCassandraNodes(cr),
	})

	eventsExchangeName := cr.Spec.RabbitMQ.EventsExchangeName

	// Depending on the component, we might need to add some more stuff.
	switch component {
	case apiv1alpha1.Housekeeping:
		if cr.Spec.AstarteSystemKeyspace.ReplicationFactor > 1 {
			ret = append(ret,
				v1.EnvVar{
					Name:  "HOUSEKEEPING_ASTARTE_KEYSPACE_REPLICATION_FACTOR",
					Value: strconv.Itoa(cr.Spec.AstarteSystemKeyspace.ReplicationFactor),
				})
		}
	case apiv1alpha1.Pairing:
		ret = append(ret,
			v1.EnvVar{
				Name:  "PAIRING_CFSSL_URL",
				Value: getCFSSLURL(cr),
			},
			v1.EnvVar{
				Name:  "PAIRING_BROKER_URL",
				Value: misc.GetVerneMQBrokerURL(cr),
			})
	case apiv1alpha1.DataUpdaterPlant:
		ret = append(ret, getAstarteDataUpdaterPlantBackendEnvVars(eventsExchangeName, cr, backend)...)
	case apiv1alpha1.TriggerEngine:
		rabbitMQHost, rabbitMQPort := misc.GetRabbitMQHostnameAndPort(cr)
		userCredentialsSecretName, userCredentialsSecretUsernameKey, userCredentialsSecretPasswordKey := misc.GetRabbitMQUserCredentialsSecret(cr)
		ret = append(ret,
			v1.EnvVar{
				Name:  "TRIGGER_ENGINE_AMQP_CONSUMER_HOST",
				Value: rabbitMQHost,
			},
			v1.EnvVar{
				Name:  "TRIGGER_ENGINE_AMQP_CONSUMER_PORT",
				Value: strconv.Itoa(int(rabbitMQPort)),
			},
			v1.EnvVar{
				Name: "TRIGGER_ENGINE_AMQP_CONSUMER_USERNAME",
				ValueFrom: &v1.EnvVarSource{SecretKeyRef: &v1.SecretKeySelector{
					LocalObjectReference: v1.LocalObjectReference{Name: userCredentialsSecretName},
					Key:                  userCredentialsSecretUsernameKey,
				}},
			},
			v1.EnvVar{
				Name: "TRIGGER_ENGINE_AMQP_CONSUMER_PASSWORD",
				ValueFrom: &v1.EnvVarSource{SecretKeyRef: &v1.SecretKeySelector{
					LocalObjectReference: v1.LocalObjectReference{Name: userCredentialsSecretName},
					Key:                  userCredentialsSecretPasswordKey,
				}},
			})

		if eventsExchangeName != "" {
			ret = append(ret,
				v1.EnvVar{
					Name:  "TRIGGER_ENGINE_AMQP_EVENTS_EXCHANGE_NAME",
					Value: eventsExchangeName,
				})
		}

		if cr.Spec.RabbitMQ.Connection != nil {
			if cr.Spec.RabbitMQ.Connection.VirtualHost != "" {
				ret = append(ret,
					v1.EnvVar{
						Name:  "TRIGGER_ENGINE_AMQP_CONSUMER_VIRTUAL_HOST",
						Value: cr.Spec.RabbitMQ.Connection.VirtualHost,
					})
			}
		}

		if cr.Spec.Components.AppengineAPI.RoomEventsQueueName != "" {
			ret = append(ret,
				v1.EnvVar{
					Name:  "TRIGGER_ENGINE_AMQP_EVENTS_QUEUE_NAME",
					Value: cr.Spec.Components.AppengineAPI.RoomEventsQueueName,
				})
		}

		if cr.Spec.Components.TriggerEngine.EventsRoutingKey != "" {
			ret = append(ret,
				v1.EnvVar{
					Name:  "TRIGGER_ENGINE_AMQP_EVENTS_ROUTING_KEY",
					Value: cr.Spec.Components.TriggerEngine.EventsRoutingKey,
				})
		}
	}

	return ret
}

func getAstarteDataUpdaterPlantBackendEnvVars(eventsExchangeName string, cr *apiv1alpha1.Astarte, backend apiv1alpha1.AstarteGenericClusteredResource) []v1.EnvVar {
	rabbitMQHost, rabbitMQPort := misc.GetRabbitMQHostnameAndPort(cr)
	userCredentialsSecretName, userCredentialsSecretUsernameKey, userCredentialsSecretPasswordKey := misc.GetRabbitMQUserCredentialsSecret(cr)

	rabbitMQVirtualHost := "/"
	if cr.Spec.RabbitMQ.Connection != nil {
		if cr.Spec.RabbitMQ.Connection.VirtualHost != "" {
			rabbitMQVirtualHost = cr.Spec.RabbitMQ.Connection.VirtualHost
		}
	}

	ret := []v1.EnvVar{
		{
			Name:  "DATA_UPDATER_PLANT_AMQP_CONSUMER_HOST",
			Value: rabbitMQHost,
		},
		{
			Name:  "DATA_UPDATER_PLANT_AMQP_CONSUMER_PORT",
			Value: strconv.Itoa(int(rabbitMQPort)),
		},
		{
			Name:  "DATA_UPDATER_PLANT_AMQP_CONSUMER_VIRTUAL_HOST",
			Value: rabbitMQVirtualHost,
		},
		{
			Name: "DATA_UPDATER_PLANT_AMQP_CONSUMER_USERNAME",
			ValueFrom: &v1.EnvVarSource{SecretKeyRef: &v1.SecretKeySelector{
				LocalObjectReference: v1.LocalObjectReference{Name: userCredentialsSecretName},
				Key:                  userCredentialsSecretUsernameKey,
			}},
		},
		{
			Name: "DATA_UPDATER_PLANT_AMQP_CONSUMER_PASSWORD",
			ValueFrom: &v1.EnvVarSource{SecretKeyRef: &v1.SecretKeySelector{
				LocalObjectReference: v1.LocalObjectReference{Name: userCredentialsSecretName},
				Key:                  userCredentialsSecretPasswordKey,
			}},
		},
		{
			Name:  "DATA_UPDATER_PLANT_AMQP_PRODUCER_HOST",
			Value: rabbitMQHost,
		},
		{
			Name:  "DATA_UPDATER_PLANT_AMQP_PRODUCER_PORT",
			Value: strconv.Itoa(int(rabbitMQPort)),
		},
		{
			Name:  "DATA_UPDATER_PLANT_AMQP_PRODUCER_VIRTUAL_HOST",
			Value: rabbitMQVirtualHost,
		},
		{
			Name: "DATA_UPDATER_PLANT_AMQP_PRODUCER_USERNAME",
			ValueFrom: &v1.EnvVarSource{SecretKeyRef: &v1.SecretKeySelector{
				LocalObjectReference: v1.LocalObjectReference{Name: userCredentialsSecretName},
				Key:                  userCredentialsSecretUsernameKey,
			}},
		},
		{
			Name: "DATA_UPDATER_PLANT_AMQP_PRODUCER_PASSWORD",
			ValueFrom: &v1.EnvVarSource{SecretKeyRef: &v1.SecretKeySelector{
				LocalObjectReference: v1.LocalObjectReference{Name: userCredentialsSecretName},
				Key:                  userCredentialsSecretPasswordKey,
			}},
		}}

	if eventsExchangeName != "" {
		ret = append(ret,
			v1.EnvVar{
				Name:  "DATA_UPDATER_PLANT_AMQP_EVENTS_EXCHANGE_NAME",
				Value: eventsExchangeName,
			})
	}

	if cr.Spec.Components.DataUpdaterPlant.PrefetchCount != nil {
		ret = append(ret,
			v1.EnvVar{
				Name:  "DATA_UPDATER_PLANT_AMQP_CONSUMER_PREFETCH_COUNT",
				Value: strconv.Itoa(pointy.IntValue(cr.Spec.Components.DataUpdaterPlant.PrefetchCount, 300)),
			})
	}

	checkVersion := getSemanticVersionForAstarteComponent(cr, backend.Version)
	// 0.11+ variables
	c, _ := semver.NewConstraint(">= 0.11.0")

	if c.Check(checkVersion) {
		// When installing Astarte >= 0.11, add the data queue count
		ret = append(ret,
			v1.EnvVar{
				Name: "DATA_UPDATER_PLANT_AMQP_DATA_QUEUE_RANGE_START",
				// TODO: This actually binds DUP to be Replicated by 1. This will change in the future after 0.11, most likely.
				Value: "0",
			},
			v1.EnvVar{
				Name: "DATA_UPDATER_PLANT_AMQP_DATA_QUEUE_RANGE_END",
				// same as above, but fixed at queue count. Subtract 1 since the range ends at count - 1
				Value: strconv.Itoa(getDataQueueCount(cr) - 1),
			})

		if cr.Spec.RabbitMQ.DataQueuesPrefix != "" {
			ret = append(ret,
				v1.EnvVar{
					Name:  "DATA_UPDATER_PLANT_AMQP_DATA_QUEUE_PREFIX",
					Value: cr.Spec.RabbitMQ.DataQueuesPrefix,
				})
		}
	}

	// 1.0+ variables
	c, _ = semver.NewConstraint(">= 1.0.0")
	if c.Check(checkVersion) {
		if cr.Spec.VerneMQ.DeviceHeartbeatSeconds > 0 {
			ret = append(ret,
				v1.EnvVar{
					Name:  "DATA_UPDATER_PLANT_DEVICE_HEARTBEAT_INTERVAL_MS",
					Value: strconv.Itoa(cr.Spec.VerneMQ.DeviceHeartbeatSeconds * 1000),
				})
		}
	}

	return ret
}

<<<<<<< HEAD
func getAstarteBackendProbe(cr *apiv1alpha1.Astarte, backend apiv1alpha1.AstarteGenericClusteredResource, customProbe *v1.Probe) *v1.Probe {
=======
func getAstarteBackendProbe(cr *apiv1alpha1.Astarte, backend apiv1alpha1.AstarteGenericClusteredResource,
	component apiv1alpha1.AstarteComponent, customProbe *v1.Probe) *v1.Probe {
>>>>>>> 17c36fda
	if customProbe != nil {
		return customProbe
	}

	// Parse the version first
	v := getSemanticVersionForAstarteComponent(cr, backend.Version)
	checkVersion, _ := v.SetPrerelease("")
	constraint, _ := semver.NewConstraint("< 0.11.0")

	if constraint.Check(&checkVersion) {
		// 0.10.x has no such thing.
		return nil
	}

	// Custom components
	if component == apiv1alpha1.Housekeeping {
		// We need a much longer timeout, as we have an initialization which happens 3 times
		return getAstarteBackendGenericProbeWithThreshold("/health", 15)
	}

	// The rest are generic probes on /health
	return getAstarteBackendGenericProbe("/health")
}

func getAstarteBackendGenericProbe(path string) *v1.Probe {
	return getAstarteBackendGenericProbeWithThreshold(path, 5)
}

func getAstarteBackendGenericProbeWithThreshold(path string, threshold int32) *v1.Probe {
	return &v1.Probe{
		Handler: v1.Handler{
			HTTPGet: &v1.HTTPGetAction{
				Path: path,
				Port: intstr.FromString("http"),
			},
		},
		InitialDelaySeconds: 10,
		TimeoutSeconds:      5,
		PeriodSeconds:       30,
		FailureThreshold:    threshold,
	}
}<|MERGE_RESOLUTION|>--- conflicted
+++ resolved
@@ -131,8 +131,8 @@
 				ImagePullPolicy: getImagePullPolicy(cr),
 				Resources:       misc.GetResourcesForAstarteComponent(cr, backend.Resources, component),
 				Env:             getAstarteGenericBackendEnvVars(deploymentName, cr, backend, component),
-				ReadinessProbe:  getAstarteBackendProbe(cr, backend, customProbe),
-				LivenessProbe:   getAstarteBackendProbe(cr, backend, customProbe),
+				ReadinessProbe:  getAstarteBackendProbe(cr, backend, component, customProbe),
+				LivenessProbe:   getAstarteBackendProbe(cr, backend, component, customProbe),
 			},
 		},
 		Volumes: getAstarteGenericBackendVolumes(cr),
@@ -382,12 +382,8 @@
 	return ret
 }
 
-<<<<<<< HEAD
-func getAstarteBackendProbe(cr *apiv1alpha1.Astarte, backend apiv1alpha1.AstarteGenericClusteredResource, customProbe *v1.Probe) *v1.Probe {
-=======
 func getAstarteBackendProbe(cr *apiv1alpha1.Astarte, backend apiv1alpha1.AstarteGenericClusteredResource,
 	component apiv1alpha1.AstarteComponent, customProbe *v1.Probe) *v1.Probe {
->>>>>>> 17c36fda
 	if customProbe != nil {
 		return customProbe
 	}
