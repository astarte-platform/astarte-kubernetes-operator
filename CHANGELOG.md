# Changelog
All notable changes to this project will be documented in this file.

The format is based on [Keep a Changelog](http://keepachangelog.com/en/1.0.0/)
and this project adheres to [Semantic Versioning](http://semver.org/spec/v2.0.0.html).

<<<<<<< HEAD
## [Unreleased]
### Changed
- Update RabbitMQ version to 3.8.x for 1.0.x releases

## [0.11.0] - Unreleased
=======
## [0.11.0] - 2020-04-14
>>>>>>> a20a738e
### Added
- AstarteVoyagerIngress now has two more options in `api`: `serveMetrics` and `serveMetricsToSubnet`, to
  give fine-grained control on who has access to `/metrics`
- Astarte has a new option `astarteSystemKeyspace`, which allows to specify the replication factor for the
  main `astarte` keyspace upon cluster initialization (#83)

### Fixed
- When checking whether an upgrade can be performed, do not deadlock in case the cluster wasn't green
  when performing the request

### Changed
- All `/metrics` endpoints are no longer exposed by default

## [0.11.0-rc.1] - 2020-03-26
### Fixed
- Allocate resources correctly in Components when non-explicit per-component requirements are given
- tests: Fix Limits/Requests for the installed Astarte resource
- cfssl_ca_secret: Destroy Job in case it failed to avoid deadlocks on the internal CA

## [0.11.0-rc.0] - 2020-02-26
### Added
- Kubernetes Event support

### Fixed
- Ensure that the Astarte CR status takes into account VerneMQ and CFSSL StatefulSets as well.
- Fixed all omitempty fields for AstarteVoyagerIngress
- Fixed SSL and Host directives for Dashboard
- Fixed relative Dashboard path when deploying on a dedicated Host
- Fixed Housekeeping Key Generation in new clusters
- Fixed potential bug in Upgrade by draining RabbitMQ queues before migrating Cassandra

### Changed
- Added new configuration fields to Dashboard to support new 0.11 config format
- Use distroless nonroot static image for the Operator container, and ditch ubi as base image

## [0.11.0-beta.2] - 2020-01-25
### Added
- Upgrade support
- Custom affinity for all clustered deployments

### Changed
- Rewrote the Operator entirely in Go
- Updated Operator SDK to 0.14.0

## [0.11.0-beta.1]
### Added
- Added support for multi-queue Data Updater Plant and VerneMQ plugin. When migrating from single-queue deployments,
the recommended procedure is this: scale VerneMQ to 0 replicas to allow the existing queue to be emptied. When it
is empty, replace Data Updater Plant with the new version and bring VerneMQ back up to start publishing on the new queues.
- Molecule-based CI
- Added Finalizers upon Astarte deletion

### Fixed
- Reconciliation policy now prevents the Operator from reconciling forever for no reason
- Fix deprecations in Playbook
- Allow correctly passing the certificate expiry to CFSSL

### Changed
- Updated Operator SDK to 0.12
- Updated Kubernetes minimum requirement to 1.14
- Updated RBAC APIs

### Removed
- Remove deprecated `/realm` path, use `/realmmanagement` to access Realm Management

## [0.10.2] - 2019-12-09

## [0.10.1] - 2019-10-02
### Added
- Added static IP support to load balancer in AVI
- Support to Let's Encrypt Staging in AVI Certificates
- Allow setting a different version for each Astarte component
- Allow setting custom images for individual Astarte components
- Support setting maxResultsLimit in AppEngine API
- Support fetching images from private registries
- Allow setting a custom image for RabbitMQ
- Support enabling additional plugins in RabbitMQ

### Changed
- Update default RabbitMQ version to 3.7.15

### Fixed
- Ensure Let's Encrypt http-01 challenge works in AVI
- Fixed typo which caused RabbitMQ pods to have memory limits identical to requests, even when explicitly set otherwise
- AVI: Fixed typo which caused the Playbook operator to crash when Dashboard host was not defined
- Use mqtts URI scheme in PAIRING_BROKER_URL
- Fixed an issue which resulted in an invalid resource when using a Cassandra custom volume definition
- Fixed an issue which prevented using a custom TLS secret
- Remove extra leading / in URL rewrites

## [0.10.0] - 2019-04-17
### Changed
- Change Houseekeeping API secrets naming

### Fixed
- Enhance resource auto-distribution in the operator
- Use correct domain in APIs

## [0.10.0-rc.0] - 2019-04-03
### Added
- First Astarte Kubernetes operator release.<|MERGE_RESOLUTION|>--- conflicted
+++ resolved
@@ -4,15 +4,11 @@
 The format is based on [Keep a Changelog](http://keepachangelog.com/en/1.0.0/)
 and this project adheres to [Semantic Versioning](http://semver.org/spec/v2.0.0.html).
 
-<<<<<<< HEAD
 ## [Unreleased]
 ### Changed
 - Update RabbitMQ version to 3.8.x for 1.0.x releases
 
-## [0.11.0] - Unreleased
-=======
 ## [0.11.0] - 2020-04-14
->>>>>>> a20a738e
 ### Added
 - AstarteVoyagerIngress now has two more options in `api`: `serveMetrics` and `serveMetricsToSubnet`, to
   give fine-grained control on who has access to `/metrics`
