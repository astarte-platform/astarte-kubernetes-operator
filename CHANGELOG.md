--- conflicted
+++ resolved
@@ -4,10 +4,10 @@
 The format is based on [Keep a Changelog](http://keepachangelog.com/en/1.0.0/)
 and this project adheres to [Semantic Versioning](http://semver.org/spec/v2.0.0.html).
 
-<<<<<<< HEAD
 ## [Unreleased]
+### Changed
 - Update RabbitMQ version to 3.8.x for 1.0.x releases
-=======
+
 ## [0.11.0] - Unreleased
 ### Added
 - AstarteVoyagerIngress now has two more options in `api`: `serveMetrics` and `serveMetricsToSubnet`, to
@@ -15,7 +15,6 @@
 
 ### Changed
 - All `/metrics` endpoints are no longer exposed by default
->>>>>>> 7b09c7d0
 
 ## [0.11.0-rc.1] - 2020-03-26
 ### Fixed
