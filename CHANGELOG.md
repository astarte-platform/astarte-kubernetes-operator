# Changelog
All notable changes to this project will be documented in this file.

The format is based on [Keep a Changelog](http://keepachangelog.com/en/1.0.0/)
and this project adheres to [Semantic Versioning](http://semver.org/spec/v2.0.0.html).

<<<<<<< HEAD
## Unreleased
### Changed
- Removed support for Astarte 0.10
- Upgrade OperatorSDK to v1.17.0.
- Upgrade go to v1.17.
- Remove common types. Automate CRD conversion functions generation.
- Reconcile AstarteDefaultIngress when the Astarte CR changes.

### Added
- Add API reference docs generation.
- Add status fields to AstarteDefaultIngress.

## [1.0.3] - Unreleased
=======
## [1.0.3] - 2022-07-04
>>>>>>> ec5c7979
### Added
- Add `podLabels` field to Astarte components specs to set custom labels for Astarte pods.
- Add `serviceAnnotations` field to ADI broker specs to set custom annotations
  for the exposed broker service.

### Changed
- Add Kubernetes 1.22 and 1.23 to the supported list. Remove tests for Kubernetes 1.19.
- Upgrade OperatorSDK to v1.9.0.
- Update CFSSL to 1.5.0-astarte.3.
- Update rabbitmq to 3.8.34.

### Fixed
- Force HTTPS for API and dashboard when SSL is enabled.

## [1.0.2] - 2022-04-01

## [1.0.1] - 2021-12-17
### Changed
- Implement DUP scalability correctly by distributing multiple deployments and managing queue
  allocation over different replicas.
- Make tests and CI work on Kubernetes 1.20+
- Add Kubernetes 1.19, 1.20 and 1.21 to the supported list. Deprecate anything < 1.18
- Upgrade OperatorSDK to v1.7.1.
- Use kustomize v3.8.7.
- Drop support for Kubernetes < v1.19.

### Added
- Add `SSLListener` field to handle SSL termination at VerneMQ level. Defaults to `false`. Enabling
  this feature requires the installation of certificates within a Kubernetes secret.
- Add `SSLListenerCertSecretName` field to reference the name of the secret containing the
  certificate that will be used for handling SSL termination at VerneMQ level. The referenced
  secret must be present in the same namespace in which Astarte resides. This field is parsed only
  if `SSLListener` is set to true.
- Add `manualMaintenanceMode`, which pauses reconciliation for an Astarte resource and enables manual
  intervention.
- Add AstarteDefaultIngress type.
- Add validating and mutating webhooks for AstarteDefaultIngress.

### Fixed
- Fix bug that prevented the Astarte controller from deleting collections of deployments.

## [1.0.0] - 2021-07-01
### Changed
- Fix bug that prevent OSX users to upgrade from v0.11 to v1.0 (now the upgrade procedure requires
  `gawk`)
- Update CFSSL to 1.5.0-astarte.1.

## [1.0.0-rc.0] - 2021-05-10
### Fixed
- Fixed a regression in 1.0 causing CPU requests for components to go to 0

### Changed
- Deploy Flow only if explicitly requested. If you have an existing deployment, set `deploy: true`
  in the flow component before upgrading if you want to keep it deployed.
- When computing the cluster health, neglect all the Astarte components which are not to be deployed
  (i.e. replicas is set to 0 or deploy is false).
- Update rabbitmq to 3.8.16.

## [1.0.0-beta.2] - 2021-03-26
### Changed
- Updated Operator SDK to 1.4.2
- Remove the dangling CFSSL statefulset while upgrading Astarte from v0.11 to v1.0.
- Update CFSSL to 1.5.0-astarte.0.
- Update rabbitmq to 3.8.14.

### Added
- Add `additionalEnv` field to `AstarteGenericClusteredResource`, allowing to pass custom
  environment variables to all Astarte components.
- Add Astarte and AVI (v1plha2) custom resource samples.
- Add support to `additionalEnv` also to Cassandra, RabbitMQ and VerneMQ.

## [1.0.0-beta.1] - 2021-02-16
### Added
- It is now possible to explictly set a CA for Devices through a Kubernetes TLS Secret
- Add support for the Dashboard configuration used in Astarte 1.0 and later.
- Add a k8s service for each Astarte service.
- Make port 15692 available for RabbitMQ metrics.
- Expose port 8888 for VerneMQ metrics.
- Added a Helm chart for deploying the Operator
- Added Kubernetes Webhooks
- Allow disabling webhooks with ENABLE_WEBHOOKS env var.

### Changed
- Force deployment strategy to Recreate for Flow, overriding user preferences
- Default Flow's deployment strategy to Recreate
- Astarte Operator SDK now uses Kubebuilder as the base project structure
- Update RabbitMQ version to 3.8.x for 1.0.x releases
- Starting with Astarte 1.0.0, CFSSL by default doesn't use a Database instead of using SQLite.
- CFSSL is now deployed as a Deployment, and no longer requires a Persistent Volume. This also
  means SQLite is no longer supported as a Database.
- Append `-api` to existing API service names.
- Enable multi-group layout.
- Upgrade apiextensions to v1.
- Add v1alpha2 CRDs.
- Use Go 1.15.x by default
- Migrate to controller-gen 0.4.1 to ensure we can support all Kubernetes v1 APIs
- Change logs format to logfmt
- Define common types to be shared by different CRD versions.

## [0.11.4] - 2021-01-26
### Changed
- Force deployment strategy to Recreate for DUP and TE, overriding user preferences

### Added
- Allow using the mirror queue functionality in the VerneMQ plugin. Note that this is not a stable
  API and it will be removed in future versions of Astarte, since it is superseeded by AMQP
  Triggers.

## [0.11.3] - 2020-09-24
### Changed
- Default Trigger Engine's deployment strategy to Recreate
- Default DUP's deployment strategy to Recreate (fixes #152)

## [0.11.2] - 2020-09-01

## [0.11.1] - 2020-05-18
### Added
- Add the `DATA_UPDATER_PLANT_AMQP_DATA_QUEUE_TOTAL_COUNT` variable to support Astarte >= 0.11.1

### Fixed
- Fixed a situation where Housekeeping might never enter in ready state with low CPU allocations

## [0.11.0] - 2020-04-14
### Added
- AstarteVoyagerIngress now has two more options in `api`: `serveMetrics` and `serveMetricsToSubnet`, to
  give fine-grained control on who has access to `/metrics`
- Astarte has a new option `astarteSystemKeyspace`, which allows to specify the replication factor for the
  main `astarte` keyspace upon cluster initialization (#83)

### Fixed
- When checking whether an upgrade can be performed, do not deadlock in case the cluster wasn't green
  when performing the request

### Changed
- All `/metrics` endpoints are no longer exposed by default

## [0.11.0-rc.1] - 2020-03-26
### Fixed
- Allocate resources correctly in Components when non-explicit per-component requirements are given
- tests: Fix Limits/Requests for the installed Astarte resource
- cfssl_ca_secret: Destroy Job in case it failed to avoid deadlocks on the internal CA

## [0.11.0-rc.0] - 2020-02-26
### Added
- Kubernetes Event support

### Fixed
- Ensure that the Astarte CR status takes into account VerneMQ and CFSSL StatefulSets as well.
- Fixed all omitempty fields for AstarteVoyagerIngress
- Fixed SSL and Host directives for Dashboard
- Fixed relative Dashboard path when deploying on a dedicated Host
- Fixed Housekeeping Key Generation in new clusters
- Fixed potential bug in Upgrade by draining RabbitMQ queues before migrating Cassandra

### Changed
- Added new configuration fields to Dashboard to support new 0.11 config format
- Use distroless nonroot static image for the Operator container, and ditch ubi as base image

## [0.11.0-beta.2] - 2020-01-25
### Added
- Upgrade support
- Custom affinity for all clustered deployments

### Changed
- Rewrote the Operator entirely in Go
- Updated Operator SDK to 0.14.0

## [0.11.0-beta.1]
### Added
- Added support for multi-queue Data Updater Plant and VerneMQ plugin. When migrating from single-queue deployments,
the recommended procedure is this: scale VerneMQ to 0 replicas to allow the existing queue to be emptied. When it
is empty, replace Data Updater Plant with the new version and bring VerneMQ back up to start publishing on the new queues.
- Molecule-based CI
- Added Finalizers upon Astarte deletion

### Fixed
- Reconciliation policy now prevents the Operator from reconciling forever for no reason
- Fix deprecations in Playbook
- Allow correctly passing the certificate expiry to CFSSL

### Changed
- Updated Operator SDK to 0.12
- Updated Kubernetes minimum requirement to 1.14
- Updated RBAC APIs

### Removed
- Remove deprecated `/realm` path, use `/realmmanagement` to access Realm Management

## [0.10.2] - 2019-12-09

## [0.10.1] - 2019-10-02
### Added
- Added static IP support to load balancer in AVI
- Support to Let's Encrypt Staging in AVI Certificates
- Allow setting a different version for each Astarte component
- Allow setting custom images for individual Astarte components
- Support setting maxResultsLimit in AppEngine API
- Support fetching images from private registries
- Allow setting a custom image for RabbitMQ
- Support enabling additional plugins in RabbitMQ

### Changed
- Update default RabbitMQ version to 3.7.15

### Fixed
- Ensure Let's Encrypt http-01 challenge works in AVI
- Fixed typo which caused RabbitMQ pods to have memory limits identical to requests, even when explicitly set otherwise
- AVI: Fixed typo which caused the Playbook operator to crash when Dashboard host was not defined
- Use mqtts URI scheme in PAIRING_BROKER_URL
- Fixed an issue which resulted in an invalid resource when using a Cassandra custom volume definition
- Fixed an issue which prevented using a custom TLS secret
- Remove extra leading / in URL rewrites

## [0.10.0] - 2019-04-17
### Changed
- Change Houseekeeping API secrets naming

### Fixed
- Enhance resource auto-distribution in the operator
- Use correct domain in APIs

## [0.10.0-rc.0] - 2019-04-03
### Added
- First Astarte Kubernetes operator release.<|MERGE_RESOLUTION|>--- conflicted
+++ resolved
@@ -4,7 +4,6 @@
 The format is based on [Keep a Changelog](http://keepachangelog.com/en/1.0.0/)
 and this project adheres to [Semantic Versioning](http://semver.org/spec/v2.0.0.html).
 
-<<<<<<< HEAD
 ## Unreleased
 ### Changed
 - Removed support for Astarte 0.10
@@ -17,10 +16,7 @@
 - Add API reference docs generation.
 - Add status fields to AstarteDefaultIngress.
 
-## [1.0.3] - Unreleased
-=======
 ## [1.0.3] - 2022-07-04
->>>>>>> ec5c7979
 ### Added
 - Add `podLabels` field to Astarte components specs to set custom labels for Astarte pods.
 - Add `serviceAnnotations` field to ADI broker specs to set custom annotations
