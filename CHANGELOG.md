--- conflicted
+++ resolved
@@ -4,7 +4,6 @@
 The format is based on [Keep a Changelog](http://keepachangelog.com/en/1.0.0/)
 and this project adheres to [Semantic Versioning](http://semver.org/spec/v2.0.0.html).
 
-<<<<<<< HEAD
 ## Unreleased
 ### Changed
 - Removed support for Astarte 0.10
@@ -16,7 +15,7 @@
 ### Added
 - Add API reference docs generation.
 - Add status fields to AstarteDefaultIngress.
-=======
+
 ## [1.0.3] - Unreleased
 ### Added
 - Add `podLabels` field to Astarte components specs to set custom labels for Astarte pods.
@@ -30,7 +29,6 @@
 - Force HTTPS for API and dashboard when SSL is enabled.
 
 ## [1.0.2] - 2022-04-01
->>>>>>> b5c12251
 
 ## [1.0.1] - 2021-12-17
 ### Changed
