--- conflicted
+++ resolved
@@ -4,18 +4,14 @@
 The format is based on [Keep a Changelog](http://keepachangelog.com/en/1.0.0/)
 and this project adheres to [Semantic Versioning](http://semver.org/spec/v2.0.0.html).
 
-<<<<<<< HEAD
 ## [Unreleased]
 ### Changed
 - Update RabbitMQ version to 3.8.x for 1.0.x releases
 
-## [0.11.1] - Unreleased
-=======
 ## [0.11.1] - 2020-05-18
 ### Added
 - Add the `DATA_UPDATER_PLANT_AMQP_DATA_QUEUE_TOTAL_COUNT` variable to support Astarte >= 0.11.1
 
->>>>>>> bd850b8f
 ### Fixed
 - Fixed a situation where Housekeeping might never enter in ready state with low CPU allocations
 
