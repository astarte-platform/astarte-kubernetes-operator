--- conflicted
+++ resolved
@@ -4,7 +4,6 @@
 The format is based on [Keep a Changelog](http://keepachangelog.com/en/1.0.0/)
 and this project adheres to [Semantic Versioning](http://semver.org/spec/v2.0.0.html).
 
-<<<<<<< HEAD
 ## [Unreleased]
 ### Added
 - It is now possible to explictly set a CA for Devices through a Kubernetes TLS Secret
@@ -15,6 +14,7 @@
 - Added a Helm chart for deploying the Operator
 
 ### Changed
+- Force deployment strategy to Recreate for Flow, overriding user preferences
 - Default Flow's deployment strategy to Recreate
 - Astarte Operator SDK now uses Kubebuilder as the base project structure
 - Update RabbitMQ version to 3.8.x for 1.0.x releases
@@ -22,11 +22,10 @@
 - CFSSL is now deployed as a Deployment, and no longer requires a Persistent Volume. This also
   means SQLite is no longer supported as a Database.
 - Append `-api` to existing API service names.
-=======
+
 ## [0.11.4] - Unreleased
 ### Changed
 - Force deployment strategy to Recreate for DUP and TE, overriding user preferences
->>>>>>> e9faf86a
 
 ## [0.11.3] - 2020-09-24
 ### Changed
