# Default values for astarte-operator.
# This is a YAML-formatted file.
# Declare variables to be passed into your templates.

# -- The number of Astarte Operator replicas in your cluster.
replicaCount: 1

# -- Whether or not to install Astarte CRDs.
installCRDs: true

image:
  repository: astarte/astarte-kubernetes-operator
  pullPolicy: IfNotPresent
  # -- Overrides the image tag whose default is the chart appVersion.
<<<<<<< HEAD
  tag: "24.5.1"
=======
  tag: "snapshot"
>>>>>>> 400753bd

# -- Resources to assign to each Astarte Operator instance.
resources:
  limits:
    cpu: 100m
    memory: 256Mi
  requests:
    cpu: 100m
    memory: 128Mi<|MERGE_RESOLUTION|>--- conflicted
+++ resolved
@@ -12,11 +12,7 @@
   repository: astarte/astarte-kubernetes-operator
   pullPolicy: IfNotPresent
   # -- Overrides the image tag whose default is the chart appVersion.
-<<<<<<< HEAD
-  tag: "24.5.1"
-=======
   tag: "snapshot"
->>>>>>> 400753bd
 
 # -- Resources to assign to each Astarte Operator instance.
 resources:
