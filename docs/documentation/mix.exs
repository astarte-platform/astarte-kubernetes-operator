--- conflicted
+++ resolved
@@ -8,13 +8,7 @@
   def project do
     [
       app: :doc,
-<<<<<<< HEAD
       version: "23.05.0-dev",
-=======
-      # Elixir's Version does not support CalVer. Then, we set a SemVer compatible version
-      # that will be properly modified in the docs workflow.
-      version: "22.11.0",
->>>>>>> d3155b34
       elixir: "~> 1.4",
       start_permanent: Mix.env() == :prod,
       deps: deps(),
