# Astarte Kubernetes Operator

![CI](https://github.com/astarte-platform/astarte-kubernetes-operator/workflows/Operator%20e2e%20tests/badge.svg?branch=release-1.0)
[![Go Report Card](https://goreportcard.com/badge/github.com/astarte-platform/astarte-kubernetes-operator)](https://goreportcard.com/report/github.com/astarte-platform/astarte-kubernetes-operator)
[![License](http://img.shields.io/:license-apache-blue.svg)](http://www.apache.org/licenses/LICENSE-2.0.html)
![Docker Pulls](https://img.shields.io/docker/pulls/astarte/astarte-kubernetes-operator)

<img src="mascotte.svg" align="right" width="160px" />
Astarte Kubernetes Operator runs and manages an Astarte Cluster in a Kubernetes Cluster. It is meant to
work on any Managed Kubernetes installation, and leverages a number of Kubernetes features to ensure
Astarte runs as smooth as possible. It also handles upgrades, monitoring, and more.

Astarte Operator is the foundation of any Astarte installation, and you can find more information about it
and how to use it once installed in the
[Astarte Administration guide](https://docs.astarte-platform.org/1.0/001-intro_administrator.html).

## Getting started

The preferred way to install and manage Astarte Operator leverages its [Helm
chart](https://artifacthub.io/packages/helm/astarte/astarte-operator).

Astarte Operator requires [`cert-manager`](https://cert-manager.io/) (`v1.7+`) to be installed in
the cluster in its default configuration. If you are using `cert-manager` in your cluster already
you don't need to take any action - otherwise, you will need to install it. A complete overview on
prerequisites can be found
[here](https://docs.astarte-platform.org/1.0/020-prerequisites.html#content).

To install `cert-manager` simply run:
```bash
helm repo add jetstack https://charts.jetstack.io
helm repo update
kubectl create namespace cert-manager
helm install \
  cert-manager jetstack/cert-manager \
  --namespace cert-manager \
  --version v1.7.0 \
  --set installCRDs=true
```

Installing the operator is as simple as:
```bash
helm repo add astarte https://helm.astarte-platform.org
helm repo update
helm install astarte-operator astarte/astarte-operator
```

These instructions will take care of installing all needed components for the Operator to run. This
includes all the RBAC roles, Custom Resource Definitions, Webhooks, and the Operator itself.

Moreover, Helm is responsible for upgrading the Astarte Operator. To do so, run:
```bash
helm upgrade astarte-operator astarte/astarte-operator
```

If you are interested in having a deeper understanding on how the Astarte Operator works you should
follow the [Astarte Administration
guide](https://docs.astarte-platform.org/1.0/001-intro_administrator.html#content) in Astarte's
Documentation.

### What's next?

Once your Astarte Operator is up and running in your cluster, it will be time to deploy your Astarte
instance! All you have to do is [Setting up the
Cluster](https://docs.astarte-platform.org/1.0/060-setup_cluster.html#content) as described in
Astarte's Documentation.

## Kubernetes support

| Kubernetes Version | Supported                        | Tested by CI                     |
| ---                | ---                              | ---                              |
| v1.18.x            | :x:                              | :x:                              |
| v1.19.x            | :large_orange_diamond: :warning: | :large_orange_diamond: :warning: |
| v1.20.x            | :white_check_mark: :warning:     | :white_check_mark: :warning:     |
| v1.21.x            | :white_check_mark: :warning:     | :white_check_mark: :warning:     |
| v1.22.x            | :white_check_mark:               | :white_check_mark:               |
| v1.23.x            | :white_check_mark:               | :white_check_mark:               |

Key:

* :white_check_mark: : Supported and stable.
* :large_orange_diamond: : Partially supported / known to run in production, but not being targeted
  by the release.
* :x: : Not supported. Run at your own risk.
* :warning: : Kubernetes version supporting AstarteVoyagerIngress. Please, be aware that the
  AstarteVoyagerIngress is deprecated and the new AstarteDefaultIngress should be used.

## Development

Astarte's Operator is written in Go and built upon [Operator
<<<<<<< HEAD
SDK](https://github.com/operator-framework/operator-sdk). It depends on Go 1.17.x, requires Go
Modules and Kubernetes >= v1.19.
=======
SDK](https://github.com/operator-framework/operator-sdk). It depends on Go 1.15.x, requires Go
Modules and Kubernetes v1.20+.
>>>>>>> b5c12251

The project is built with kustomize v3.8.7, controller-gen v0.8.0 and conversion-gen v0.19.16.<|MERGE_RESOLUTION|>--- conflicted
+++ resolved
@@ -67,7 +67,7 @@
 ## Kubernetes support
 
 | Kubernetes Version | Supported                        | Tested by CI                     |
-| ---                | ---                              | ---                              |
+| ------------------ | -------------------------------- | -------------------------------- |
 | v1.18.x            | :x:                              | :x:                              |
 | v1.19.x            | :large_orange_diamond: :warning: | :large_orange_diamond: :warning: |
 | v1.20.x            | :white_check_mark: :warning:     | :white_check_mark: :warning:     |
@@ -87,12 +87,7 @@
 ## Development
 
 Astarte's Operator is written in Go and built upon [Operator
-<<<<<<< HEAD
 SDK](https://github.com/operator-framework/operator-sdk). It depends on Go 1.17.x, requires Go
-Modules and Kubernetes >= v1.19.
-=======
-SDK](https://github.com/operator-framework/operator-sdk). It depends on Go 1.15.x, requires Go
 Modules and Kubernetes v1.20+.
->>>>>>> b5c12251
 
 The project is built with kustomize v3.8.7, controller-gen v0.8.0 and conversion-gen v0.19.16.